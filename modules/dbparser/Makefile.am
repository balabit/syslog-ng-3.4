--- conflicted
+++ resolved
@@ -9,11 +9,8 @@
 	radix.c radix.h \
 	logpatterns.c logpatterns.h \
 	dbparser-grammar.y dbparser-parser.c dbparser-parser.h dbparser-plugin.c \
-<<<<<<< HEAD
-	timerwheel.c timerwheel.h
-=======
+	timerwheel.c timerwheel.h \
 	patternize.c patternize.h
->>>>>>> b7044753
 
 libdbparser_la_CPPFLAGS = $(AM_CPPFLAGS)
 libdbparser_la_LIBADD = ../../lib/libsyslog-ng.la
