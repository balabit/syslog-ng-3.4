--- conflicted
+++ resolved
@@ -35,12 +35,6 @@
 gboolean g_fd_set_nonblock(int fd, gboolean enable);
 gboolean g_fd_set_cloexec(int fd, gboolean enable);
 
-<<<<<<< HEAD
-gboolean resolve_user(const char *user, uid_t *uid);
-gboolean resolve_group(const char *group, gid_t *gid);
-gboolean resolve_user_group(char *arg, uid_t *uid, gid_t *gid);
-void resolve_sockaddr(gchar *result, gsize *result_len, GSockAddr *saddr, gboolean usedns, gboolean usefqdn, gboolean use_dns_cache, gboolean normalize_hostnames);
-=======
 /* deliberately using gint here as the extremal values may not fit into uid_t/gid_t */
 gboolean resolve_user(const char *user, gint *uid);
 gboolean resolve_group(const char *group, gint *gid);
@@ -49,8 +43,7 @@
 /* name resolution */
 void reset_cached_hostname(void);
 void getlonghostname(gchar *buf, gsize buflen);
-gboolean resolve_sockaddr(gchar **result, GSockAddr *saddr, gboolean usedns, gboolean usefqdn, gboolean use_dns_cache, gboolean normalize_hostnames);
->>>>>>> 6113023a
+void resolve_sockaddr(gchar *result, gsize *result_len, GSockAddr *saddr, gboolean usedns, gboolean usefqdn, gboolean use_dns_cache, gboolean normalize_hostnames);
 gboolean resolve_hostname(GSockAddr **addr, gchar *name);
 
 gchar *format_hex_string(gpointer str, gsize str_len, gchar *result, gsize result_len);
